--- conflicted
+++ resolved
@@ -20,14 +20,9 @@
     "schema-types": "nodecg schema-types -o types/schemas --no-config-schema"
   },
   "dependencies": {
-<<<<<<< HEAD
     "@duncte123/obs-websocket-js": "^4.0.6",
-    "amqp-connection-manager": "^4.1.6",
-    "amqplib": "^0.10.2",
-=======
     "amqp-connection-manager": "^4.1.9",
     "amqplib": "^0.10.3",
->>>>>>> 3e1950c5
     "clone": "^2.1.2",
     "fs-extra": "^10.1.0",
     "get-video-duration": "3.0.2",
